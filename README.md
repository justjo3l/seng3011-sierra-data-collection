<<<<<<< HEAD
# seng3011-sierra-data-collection
Data Collection script. Utilising AWS lambda functions to GET, store and convert ESG data.

| 
=======
# Sierra Data Collection Microservice

## Overview 
This microservice takes raw *Environmental, Social, and Governance* data and uploads it through AWS lambda into an s3 bucket. 
The data is then converted to `PARQUET` format, making it easily queriable. 

## Features 

- Trigerrable Data collection 
- AWS lambda deployment 
- Querable data 
- Linting and Code Quality checks

## Technology Stack 

| Element | Purpose | Notes | 
| ------- | ------- | ----- |
| python | Main development language | currently running 3.1 |
| AWS Lambda | Serverless hosting | currently in devs |
| Github Actions | ci/cd | base deployment comlete more to be added |
| Flake8 & Black | linting | | 
| s3 | Database storage | In devs |

## Licence 

CC BY-NC-SA
>>>>>>> 0a53dc5a
<|MERGE_RESOLUTION|>--- conflicted
+++ resolved
@@ -1,9 +1,8 @@
-<<<<<<< HEAD
+ Jack_lint_pipeline
 # seng3011-sierra-data-collection
 Data Collection script. Utilising AWS lambda functions to GET, store and convert ESG data.
 
-| 
-=======
+
 # Sierra Data Collection Microservice
 
 ## Overview 
@@ -30,4 +29,4 @@
 ## Licence 
 
 CC BY-NC-SA
->>>>>>> 0a53dc5a
+ main